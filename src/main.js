#!/usr/bin/env node
/**
 * @fileoverview Main entry point for the Variant-Linker CLI tool.
 * This file handles CLI parameter parsing, debugging, and then calls the core analysis function.
 * @module main
 */

'use strict';

const fs = require('fs');
const yargs = require('yargs');
const packageJson = require('../package.json');
const { analyzeVariant } = require('./variantLinkerCore');
const { getBaseUrl } = require('./configHelper');
const { readVariantsFromVcf } = require('./vcfReader');
const { readPedigree } = require('./pedReader');

// Set up debug loggers.
const debug = require('debug')('variant-linker:main');
const debugDetailed = require('debug')('variant-linker:detailed');
const debugAll = require('debug')('variant-linker:all');

/**
 * Outputs error information as JSON and throws an enhanced error.
 * @param {Error} error - The original error that occurred
 */
function handleError(error) {
  const errorResponse = {
    status: 'error',
    message: error.message,
  };
  if (process.env.NODE_ENV !== 'production') {
    errorResponse.stack = error.stack;
  }
  console.error(JSON.stringify(errorResponse, null, 2));
  // Instead of exiting, throw an enhanced error with status code for the caller to handle
  const enhancedError = new Error(`Fatal error: ${error.message}`);
  enhancedError.originalError = error;
  enhancedError.statusCode = 1;
  throw enhancedError;
}

/**
 * Reads and parses a JSON configuration file.
 * @param {string} configFilePath - Path to the configuration file to read
 * @return {Object} The parsed configuration object
 */
function readConfigFile(configFilePath) {
  if (!configFilePath) return {};
  try {
    const configContent = fs.readFileSync(configFilePath, 'utf8');
    return JSON.parse(configContent);
  } catch (error) {
    throw new Error(`Error reading configuration file: ${error.message}`);
  }
}

/**
 * Reads variants from a file (one per line).
 * @param {string} filePath - Path to the file containing variants
 * @return {Array<string>} - Array of variant strings
 */
function readVariantsFromFile(filePath) {
  try {
    const content = fs.readFileSync(filePath, 'utf8');
    // Split by newlines and filter out empty lines
    return content
      .split('\n')
      .map((line) => line.trim())
      .filter((line) => line && !line.startsWith('#'));
  } catch (error) {
    throw new Error(`Error reading variants file: ${error.message}`);
  }
}

/**
 * Validates required parameters.
 * @param {Object} params - The parameters to validate
 * @throws {Error} If required parameters are missing or invalid
 */
function validateParams(params) {
  const validOutputs = ['JSON', 'CSV', 'TSV', 'SCHEMA', 'VCF'];

  // Check if at least one variant source is provided
  const hasVariant = Boolean(params.variant);
  const hasVariantsFile = Boolean(params.variantsFile); // Using camelCase
  const hasVcfInput = Boolean(params.vcfInput);
  // Check variants parameter format
  const hasVariantsParam = Boolean(params.variants);
  const isStringType = hasVariantsParam && typeof params.variants === 'string';
  const hasVariantsList = Boolean(isStringType);

  // Check for multiple input methods
  const inputMethods = [hasVariant, hasVariantsFile, hasVariantsList, hasVcfInput];
  const inputMethodCount = inputMethods.filter(Boolean).length;

  if (inputMethodCount === 0) {
    throw new Error(
      'At least one variant source is required: --variant, --variants-file, --variants, or --vcf-input'
    );
  }

  if (inputMethodCount > 1) {
    throw new Error(
      'Only one variant source can be provided at a time: --variant, --variants-file, --variants, or --vcf-input'
    );
  }

  if (!params.output) {
    throw new Error('Missing required parameter: output');
  }

<<<<<<< HEAD
  if (!validOutputs.includes(params.output.toUpperCase())) {
    // Convert to uppercase for comparison
=======
  if (!validOutputs.includes(params.output.toUpperCase())) { // Convert to uppercase for comparison
>>>>>>> 2446ac0b
    throw new Error(
      `Invalid output format: ${params.output}. Valid formats are ${validOutputs.join(', ')}`
    );
  }

  // VCF output from non-VCF input is now supported
  // VCF header information and minimal structure will be generated automatically

  if (params.debug && (typeof params.debug !== 'number' || params.debug < 1 || params.debug > 3)) {
    throw new Error('Debug level must be a number between 1 and 3');
  }
}

/**
 * Merges configuration file parameters with CLI parameters.
 * CLI parameters override configuration file parameters.
 * @param {Object} configParams - Parameters from the configuration file
 * @param {Object} cliParams - Parameters from the command line
 * @return {Object} The merged parameters with CLI parameters taking precedence
 */
function mergeParams(configParams, cliParams) {
  const merged = { ...configParams, ...cliParams };
  // Ensure all short options used in yargs are removed
<<<<<<< HEAD
  const shortOptions = [
    'c',
    'v',
    'vf',
    'vs',
    'o',
    's',
    'd',
    'vp',
    'rp',
    'scp',
    'lf',
    'sv',
    'f',
    'p',
    'ci',
    'sm',
    'vi',
    'C',
    'of',
    'h',
    'V',
  ];
=======
  const shortOptions = ['c', 'v', 'vf', 'vs', 'o', 's', 'd', 'vp', 'rp', 'scp', 'lf', 'sv', 'f', 'p', 'ci', 'sm', 'vi', 'C', 'of', 'h', 'V'];
>>>>>>> 2446ac0b
  shortOptions.forEach((option) => {
    delete merged[option];
  });
  // Also remove placeholder args often added by yargs
  delete merged['_'];
  delete merged['$0'];
  return merged;
}


/**
 * Enables debug logging according to the specified debug level.
 * @param {number} debugLevel - Level of debugging (1-3): 1=main, 2=detailed, 3=all
 * @param {string} [logFilePath] - Optional path to write debug logs to a file
 */
function enableDebugging(debugLevel, logFilePath) {
  let namespaces = 'variant-linker:main';
  if (debugLevel >= 2) namespaces += ',variant-linker:detailed';
  if (debugLevel >= 3) namespaces += ',variant-linker:all';
  require('debug').enable(namespaces);
  if (logFilePath) {
    try {
      const logStream = fs.createWriteStream(logFilePath, { flags: 'w' });
      const overrideLog = (msg) => {
        // Basic sanitization to remove ANSI color codes before writing
        logStream.write(`[${new Date().toISOString()}] ${msg.replace(/\x1b\[[0-9;]*m/g, '')}\n`);
      };
      debug.log = overrideLog;
      debugDetailed.log = overrideLog;
      debugAll.log = overrideLog;
    } catch (err) {
<<<<<<< HEAD
      console.error(`Error creating log file '${logFilePath}': ${err.message}`);
      // Continue without file logging if stream creation fails
=======
        console.error(`Error creating log file '${logFilePath}': ${err.message}`);
        // Continue without file logging if stream creation fails
>>>>>>> 2446ac0b
    }
  }
  debug('Debug mode enabled');
}

/**
 * Parses optional parameters from a comma-delimited string.
 * @param {string} paramString - Comma-delimited string of parameters in key=value format
 * @param {Object} defaultParams - Default parameters to use if not specified in paramString
 * @return {Object} The parsed parameters object with defaults applied
 */
function parseOptionalParameters(paramString, defaultParams) {
  const options = { ...defaultParams }; // Start with defaults
  if (paramString) {
    const paramsArray = paramString.split(',');
    paramsArray.forEach((param) => {
      const [key, value] = param.split('=');
      const trimmedKey = key.trim();
<<<<<<< HEAD
      if (trimmedKey && value !== undefined) {
        // Check value is not undefined
        options[trimmedKey] = value.trim(); // Trim key/value
      } else if (trimmedKey) {
        // Handle flags (parameters without '=value') - Set to '1' as per VEP convention
        options[trimmedKey] = '1';
=======
      if (trimmedKey && value !== undefined) { // Check value is not undefined
         options[trimmedKey] = value.trim(); // Trim key/value
      } else if (trimmedKey) {
         // Handle flags (parameters without '=value') - Set to '1' as per VEP convention
         options[trimmedKey] = '1';
>>>>>>> 2446ac0b
      }
    });
  }
  return options; // Return merged options
}

// Set up CLI options using yargs.
const argv = yargs(process.argv.slice(2)) // Use process.argv.slice(2) for better compatibility
  .option('config', { alias: 'c', description: 'Path to configuration file', type: 'string' })
  .option('variant', {
    alias: 'v',
    description: 'Single variant to analyze (VCF or HGVS)',
    type: 'string',
  })
  .option('variants-file', {
    alias: 'vf',
    description: 'Path to file containing variants (one per line)',
    type: 'string',
  })
  .option('variants', {
    alias: 'vs',
    description: 'Comma-separated list of variants to analyze',
    type: 'string',
  })
  .option('output', {
    alias: 'o',
    description: 'Output format (JSON, CSV, TSV, SCHEMA, VCF)',
    type: 'string',
    default: 'JSON',
  })
  .option('output-file', {
    alias: 'of',
    description: 'Output file path (alternative to --save)', // Clarified description
    type: 'string',
  })
  .option('save', { alias: 's', description: 'Filename to save the results', type: 'string' })
  .option('debug', {
    alias: 'd',
    description: 'Enable debug mode (level 1=basic, 2=detailed, 3=all)', // Clarified description
    type: 'count', // Keep as count
  })
  .option('vep_params', {
    alias: 'vp',
    description: 'Optional VEP parameters (key=value, comma-delimited)',
    type: 'string',
  })
  .option('recoder_params', {
    alias: 'rp',
    description: 'Optional Variant Recoder parameters (key=value, comma-delimited)',
    type: 'string',
  })
  .option('scoring_config_path', {
    alias: 'scp',
    description: 'Path to scoring configuration directory',
    type: 'string',
  })
<<<<<<< HEAD
  .option('log_file', {
    // Keep snake_case for consistency with README example
=======
  .option('log_file', { // Keep snake_case for consistency with README example
>>>>>>> 2446ac0b
    alias: 'lf',
    description: 'Path to log file for debug info',
    type: 'string',
  })
  .option('ped', {
    alias: 'p',
    description: 'Path to the PED file defining family structure and affected status',
    type: 'string',
  })
  .option('calculate-inheritance', {
    alias: 'ci',
    description: 'Enable automatic inheritance pattern deduction and segregation check',
    type: 'boolean',
  })
  .option('sample-map', {
    alias: 'sm',
    description:
      'Comma-separated sample IDs for Index, Mother, Father if PED file is not provided ' +
      '(used for default trio mode)',
    type: 'string',
  })
  .option('vcf-input', {
    alias: 'vi',
    description: 'Path to VCF file to analyze',
    type: 'string',
  })
  .option('cache', {
    alias: 'C',
    description: 'Enable caching of API responses',
    type: 'boolean',
    default: false,
  })
  .option('semver', {
    alias: 'sv',
    description: 'Show semantic version details and exit',
    type: 'boolean',
  })
  .option('assembly', {
    description: 'Genome assembly (hg38 [default] or hg19)',
    type: 'string',
    default: 'hg38',
  })
  .option('filter', {
    alias: 'f',
    description: 'Filtering criteria as a JSON string',
    type: 'string',
  })
  .usage(
    'Usage: variant-linker [options]\n\nExample: variant-linker --variant "rs123" --output JSON'
  )
  .example('variant-linker --variant "rs123" --output JSON', 'Process a single variant')
  .example(
    'variant-linker --variants-file examples/sample_variants.txt --output JSON',
    'Process multiple variants from a file'
  )
  .example(
    'variant-linker --variants "rs123,ENST00000366667:c.803C>T" --output JSON',
    'Process multiple variants from a comma-separated list'
  )
  .example(
<<<<<<< HEAD
    'variant-linker --vcf-input input.vcf --output VCF --save output.vcf',
    'Annotate a VCF file and save the output'
  )
=======
      'variant-linker --vcf-input input.vcf --output VCF --save output.vcf',
      'Annotate a VCF file and save the output'
   )
>>>>>>> 2446ac0b
  .epilogue('For more information, see https://github.com/berntpopp/variant-linker')
  .help()
  .alias('help', 'h')
  .version(packageJson.version)
  .alias('version', 'V')
  .showHelpOnFail(true)
  .check((argv) => {
    // Show help if no parameters provided and not called with specific flags like --version or --help
    const helpOrVersionFlags = ['h', 'help', 'V', 'version', 'sv', 'semver'];
<<<<<<< HEAD
    const hasOtherFlags = Object.keys(argv).some(
      (key) => !helpOrVersionFlags.includes(key) && key !== '_' && key !== '$0'
    );
=======
    const hasOtherFlags = Object.keys(argv).some(key => !helpOrVersionFlags.includes(key) && key !== '_' && key !== '$0');
>>>>>>> 2446ac0b

    if (process.argv.length <= 2 && !hasOtherFlags) {
      yargs.showHelp();
      return false;
    }
    return true;
  })
  .strict() // Add strict mode to catch unknown options
  .parse(); // Use parse() instead of accessing .argv directly

// --- Main execution logic ---

// Exit early if help or version was requested and handled by yargs
if (argv.help || argv.version || argv.semver) {
<<<<<<< HEAD
  // yargs handles showing help/version, semver is handled below
  if (argv.semver) {
    const { getVersionDetails } = require('./version');
    const details = getVersionDetails();
    console.log('Semantic Version Details:');
    console.log(`Version: ${details.version}`);
    console.log(`Major: ${details.major}`);
    console.log(`Minor: ${details.minor}`);
    console.log(`Patch: ${details.patch}`);
    if (details.prerelease.length > 0) console.log(`Prerelease: ${details.prerelease.join('.')}`);
    if (details.build.length > 0) console.log(`Build Metadata: ${details.build.join('.')}`);
  }
  return; // Exit cleanly
}

let configParams = {}; // Initialize to empty object
try {
  if (argv.config) {
    // Only read if config path is provided
    configParams = readConfigFile(argv.config);
=======
    // yargs handles showing help/version, semver is handled below
    if (argv.semver) {
      const { getVersionDetails } = require('./version');
      const details = getVersionDetails();
      console.log('Semantic Version Details:');
      console.log(`Version: ${details.version}`);
      console.log(`Major: ${details.major}`);
      console.log(`Minor: ${details.minor}`);
      console.log(`Patch: ${details.patch}`);
      if (details.prerelease.length > 0) console.log(`Prerelease: ${details.prerelease.join('.')}`);
      if (details.build.length > 0) console.log(`Build Metadata: ${details.build.join('.')}`);
    }
    return; // Exit cleanly
}


let configParams = {}; // Initialize to empty object
try {
  if (argv.config) { // Only read if config path is provided
     configParams = readConfigFile(argv.config);
>>>>>>> 2446ac0b
  }
} catch (error) {
  handleError(error);
  return; // Stop execution if config reading fails
}

// Merge CLI args over config file args
const mergedParams = mergeParams(configParams, argv);

try {
  validateParams(mergedParams);
} catch (error) {
  handleError(error);
  return; // Stop execution if validation fails
}

// Enable debugging *after* validation and merging
<<<<<<< HEAD
if (mergedParams.debug > 0) {
  // Check if debug count is > 0
=======
if (mergedParams.debug > 0) { // Check if debug count is > 0
>>>>>>> 2446ac0b
  enableDebugging(mergedParams.debug, mergedParams.log_file); // Use mergedParams.log_file
}

// Set assembly and base URL
mergedParams.assembly = mergedParams.assembly || 'hg38';
if (!process.env.ENSEMBL_BASE_URL) {
  process.env.ENSEMBL_BASE_URL = getBaseUrl(mergedParams.assembly);
<<<<<<< HEAD
  debug(
    `Set ENSEMBL_BASE_URL based on assembly '${mergedParams.assembly}': ${process.env.ENSEMBL_BASE_URL}`
  );
} else {
  debug(`Using existing ENSEMBL_BASE_URL from environment: ${process.env.ENSEMBL_BASE_URL}`);
}

=======
  debug(`Set ENSEMBL_BASE_URL based on assembly '${mergedParams.assembly}': ${process.env.ENSEMBL_BASE_URL}`);
} else {
    debug(`Using existing ENSEMBL_BASE_URL from environment: ${process.env.ENSEMBL_BASE_URL}`);
}


>>>>>>> 2446ac0b
/**
 * Main async function for analysis.
 * @returns {Promise<void>} Resolves when processing is complete
 */
<<<<<<< HEAD
async function runAnalysis() {
  // Renamed to avoid conflict with module name
=======
async function runAnalysis() { // Renamed to avoid conflict with module name
>>>>>>> 2446ac0b
  try {
    debug('Starting variant analysis process');

    // Parse optional parameters *after* merging CLI and config
    const recoderOptions = parseOptionalParameters(mergedParams.recoder_params, {
      vcf_string: '1',
    });
    const vepOptions = parseOptionalParameters(mergedParams.vep_params, {
      CADD: '1',
      hgvs: '1',
      merged: '1',
      mane: '1',
    });
    // Log detailed options for debugging *after* parsing
    debugDetailed(
<<<<<<< HEAD
      `Parsed options -> recoderOptions: ${JSON.stringify(recoderOptions)},` +
        ` vepOptions: ${JSON.stringify(vepOptions)}`
    );
=======
        `Parsed options -> recoderOptions: ${JSON.stringify(recoderOptions)},` +
        ` vepOptions: ${JSON.stringify(vepOptions)}`
      );
>>>>>>> 2446ac0b

    // Collect variants from all possible sources
    let variants = [];
    let vcfRecordMap = new Map(); // Initialize here
    let vcfHeaderLines = undefined; // Initialize here
    let vcfData = null; // Initialize vcfData to null

    if (mergedParams.vcfInput) {
      debug(`Processing VCF file: ${mergedParams.vcfInput}`);
      try {
        vcfData = await readVariantsFromVcf(mergedParams.vcfInput);
        variants = vcfData.variantsToProcess; // Assign variants from VCF reader
        vcfHeaderLines = vcfData.headerLines;
        debug(`Extracted ${variants.length} variant(s) from VCF file`);
        // debug(`Captured VCF header with ${vcfHeaderLines.length} lines`); // Already logged in reader

        if (vcfData.vcfRecordMap) {
          vcfRecordMap = vcfData.vcfRecordMap; // Assign the map directly
          debug(`Using VCF record map with data for ${vcfRecordMap.size} variants`);
        }

        // if (vcfData.samples && vcfData.samples.length > 0) { // Already logged in reader
        //   debug(
        //     `VCF file contains ${vcfData.samples.length} samples: ${vcfData.samples.join(', ')}`
        //   );
        // }
      } catch (error) {
        debug(`Error processing VCF file: ${error.message}`);
        console.error(`Error processing VCF file: ${error.message}`);
        throw new Error(`Failed to process VCF file: ${error.message}`);
      }
    } else {
      // Handle non-VCF inputs
      if (mergedParams.variant) {
        variants.push(mergedParams.variant);
      }
      if (mergedParams.variants) {
        const variantsList = mergedParams.variants
          .split(',')
          .map((v) => v.trim())
          .filter(Boolean);
        variants = [...variants, ...variantsList];
      }
      if (mergedParams.variantsFile) {
        const fileVariants = readVariantsFromFile(mergedParams.variantsFile);
        variants = [...variants, ...fileVariants];
      }
    }

    debug(`Final count of variants to process: ${variants.length}`);
    debugDetailed(`Variants list: ${JSON.stringify(variants.slice(0, 10))}...`);

    // Read PED file if provided
    let pedigreeData = null;
    if (mergedParams.ped) {
      try {
        debug(`Reading pedigree data from PED file: ${mergedParams.ped}`);
        pedigreeData = await readPedigree(mergedParams.ped);
        debug(`Parsed pedigree data for ${pedigreeData.size} samples`);
      } catch (error) {
        debug(`Error reading PED file: ${error.message}`);
        console.error(`Warning: Could not read PED file: ${error.message}`);
      }
    }

    // Parse sample mapping for trio mode if provided
    let sampleMap = null;
    if (mergedParams.sampleMap) {
      try {
        const sampleIds = mergedParams.sampleMap.split(',').map((id) => id.trim());
        if (sampleIds.length === 3) {
          sampleMap = {
            index: sampleIds[0],
            mother: sampleIds[1],
            father: sampleIds[2],
          };
          debug(
            `Using provided sample map: Index=${sampleMap.index}, ` +
              `Mother=${sampleMap.mother}, Father=${sampleMap.father}`
          );
        } else {
          debug(
            `Warning: Invalid sample map format, expected 3 comma-separated IDs, ` +
              `got ${sampleIds.length}. Ignoring --sample-map.`
          );
<<<<<<< HEAD
          console.error(
            'Warning: Invalid sample map format. Expected: Index,Mother,Father. Ignoring.'
          );
=======
          console.error('Warning: Invalid sample map format. Expected: Index,Mother,Father. Ignoring.');
>>>>>>> 2446ac0b
          sampleMap = null; // Reset to null if invalid
        }
      } catch (error) {
        debug(`Error parsing sample map: ${error.message}`);
        console.error(`Warning: Could not parse sample map: ${error.message}`);
        sampleMap = null; // Reset on error
      }
    }

    // Determine if we should calculate inheritance patterns
    let calculateInheritance = Boolean(mergedParams.calculateInheritance);
    if (calculateInheritance === false && mergedParams.calculateInheritance === undefined) {
      if (pedigreeData || (vcfData && vcfData.samples && vcfData.samples.length > 1)) {
        calculateInheritance = true;
        debug('Automatically enabling inheritance pattern calculation based on available data.');
      }
    }
    if (calculateInheritance) {
      debug('Inheritance pattern calculation is enabled.');
    }

<<<<<<< HEAD
=======

>>>>>>> 2446ac0b
    // Prepare analysis parameters - *** THE FIX IS HERE ***
    const analysisParams = {
      // Source of variants determined above
      variants: variants, // Use the final list of variants
      // Input source flags for core logic
      vcfInput: mergedParams.vcfInput, // Pass the path or flag
      // Output and filter params
      output: mergedParams.output,
      filter: mergedParams.filter,
      // API options (use the parsed objects)
      recoderOptions: recoderOptions, // <-- CORRECTED: Use the parsed object
      vepOptions: vepOptions, // <-- CORRECTED: Use the parsed object
      cache: mergedParams.cache,
      // Assembly
      assembly: mergedParams.assembly,
      // Inheritance params
      calculateInheritance: calculateInheritance, // Use the calculated boolean
      pedigreeData: pedigreeData, // Pass the parsed Map or null
      sampleMap: sampleMap, // Pass the parsed map or null
      // VCF context data (passed from vcfReader)
      vcfRecordMap: vcfRecordMap, // Pass the Map or empty Map
      vcfHeaderLines: vcfHeaderLines, // Pass the array or undefined
      samples: vcfData ? vcfData.samples : undefined, // Pass sample list from VCF
      // Scoring
      scoringConfigPath: mergedParams.scoringConfigPath,
      // Note: Removed redundant vepParams/recoderParams and skipRecoder
    };

    // Add detailed debug logging before calling analyzeVariant
    debugDetailed(
      `Calling analyzeVariant with -> variants (${analysisParams.variants?.length || 0}): ${JSON.stringify(analysisParams.variants?.slice(0, 5))}...`
    );
    debugDetailed(` -> vcfInput: ${analysisParams.vcfInput}`);
    debugDetailed(` -> vcfRecordMap size: ${analysisParams.vcfRecordMap?.size}`);
    debugDetailed(` -> vcfHeaderLines count: ${analysisParams.vcfHeaderLines?.length}`);
    debugDetailed(
      ` -> pedigreeData keys: ${JSON.stringify(Array.from(analysisParams.pedigreeData?.keys() || []))}`
    );
    debugDetailed(` -> sampleMap: ${JSON.stringify(analysisParams.sampleMap)}`);
    debugDetailed(` -> samples: ${JSON.stringify(analysisParams.samples)}`);
    debugDetailed(` -> calculateInheritance: ${analysisParams.calculateInheritance}`);
    debugDetailed(` -> vepOptions: ${JSON.stringify(analysisParams.vepOptions)}`); // Log the passed options
    debugDetailed(` -> recoderOptions: ${JSON.stringify(analysisParams.recoderOptions)}`); // Log the passed options

    // Get the results by analyzing variants
    const result = await analyzeVariant(analysisParams);

    // Output the results
    const savePath = mergedParams.save || mergedParams.outputFile; // Support both --save and --output-file
    if (savePath) {
      // For CSV/TSV/VCF formats, result is already a formatted string
      const outputContent = ['CSV', 'TSV', 'VCF'].includes(mergedParams.output.toUpperCase())
        ? result
        : JSON.stringify(result, null, 2);
      try {
<<<<<<< HEAD
        fs.writeFileSync(savePath, outputContent);
        console.log(`Results saved to ${savePath}`);
      } catch (writeError) {
        console.error(`Error saving results to ${savePath}: ${writeError.message}`);
        // Optionally, print to console as fallback?
        // console.log(outputContent);
=======
          fs.writeFileSync(savePath, outputContent);
          console.log(`Results saved to ${savePath}`);
      } catch (writeError) {
          console.error(`Error saving results to ${savePath}: ${writeError.message}`);
          // Optionally, print to console as fallback?
          // console.log(outputContent);
>>>>>>> 2446ac0b
      }
    } else {
      // For CSV/TSV/VCF formats, result is already a formatted string
      if (['CSV', 'TSV', 'VCF'].includes(mergedParams.output.toUpperCase())) {
        console.log(result);
      } else {
        // For JSON format, stringify the object
        console.log(JSON.stringify(result, null, 2));
      }
    }

    debug('Variant analysis process completed successfully');
  } catch (error) {
    // Use handleError which includes console.error and throws
    handleError(error);
  }
}

// Execute the main analysis function
<<<<<<< HEAD
runAnalysis().catch((err) => {
  // handleError already prints details, just ensure process exits with error code
  // if the enhanced error was thrown
  process.exitCode = err.statusCode || 1;
=======
runAnalysis().catch(err => {
    // handleError already prints details, just ensure process exits with error code
    // if the enhanced error was thrown
    process.exitCode = err.statusCode || 1;
>>>>>>> 2446ac0b
});<|MERGE_RESOLUTION|>--- conflicted
+++ resolved
@@ -110,12 +110,7 @@
     throw new Error('Missing required parameter: output');
   }
 
-<<<<<<< HEAD
-  if (!validOutputs.includes(params.output.toUpperCase())) {
-    // Convert to uppercase for comparison
-=======
   if (!validOutputs.includes(params.output.toUpperCase())) { // Convert to uppercase for comparison
->>>>>>> 2446ac0b
     throw new Error(
       `Invalid output format: ${params.output}. Valid formats are ${validOutputs.join(', ')}`
     );
@@ -139,33 +134,7 @@
 function mergeParams(configParams, cliParams) {
   const merged = { ...configParams, ...cliParams };
   // Ensure all short options used in yargs are removed
-<<<<<<< HEAD
-  const shortOptions = [
-    'c',
-    'v',
-    'vf',
-    'vs',
-    'o',
-    's',
-    'd',
-    'vp',
-    'rp',
-    'scp',
-    'lf',
-    'sv',
-    'f',
-    'p',
-    'ci',
-    'sm',
-    'vi',
-    'C',
-    'of',
-    'h',
-    'V',
-  ];
-=======
   const shortOptions = ['c', 'v', 'vf', 'vs', 'o', 's', 'd', 'vp', 'rp', 'scp', 'lf', 'sv', 'f', 'p', 'ci', 'sm', 'vi', 'C', 'of', 'h', 'V'];
->>>>>>> 2446ac0b
   shortOptions.forEach((option) => {
     delete merged[option];
   });
@@ -197,13 +166,8 @@
       debugDetailed.log = overrideLog;
       debugAll.log = overrideLog;
     } catch (err) {
-<<<<<<< HEAD
-      console.error(`Error creating log file '${logFilePath}': ${err.message}`);
-      // Continue without file logging if stream creation fails
-=======
         console.error(`Error creating log file '${logFilePath}': ${err.message}`);
         // Continue without file logging if stream creation fails
->>>>>>> 2446ac0b
     }
   }
   debug('Debug mode enabled');
@@ -222,20 +186,11 @@
     paramsArray.forEach((param) => {
       const [key, value] = param.split('=');
       const trimmedKey = key.trim();
-<<<<<<< HEAD
-      if (trimmedKey && value !== undefined) {
-        // Check value is not undefined
-        options[trimmedKey] = value.trim(); // Trim key/value
-      } else if (trimmedKey) {
-        // Handle flags (parameters without '=value') - Set to '1' as per VEP convention
-        options[trimmedKey] = '1';
-=======
       if (trimmedKey && value !== undefined) { // Check value is not undefined
          options[trimmedKey] = value.trim(); // Trim key/value
       } else if (trimmedKey) {
          // Handle flags (parameters without '=value') - Set to '1' as per VEP convention
          options[trimmedKey] = '1';
->>>>>>> 2446ac0b
       }
     });
   }
@@ -292,12 +247,7 @@
     description: 'Path to scoring configuration directory',
     type: 'string',
   })
-<<<<<<< HEAD
-  .option('log_file', {
-    // Keep snake_case for consistency with README example
-=======
   .option('log_file', { // Keep snake_case for consistency with README example
->>>>>>> 2446ac0b
     alias: 'lf',
     description: 'Path to log file for debug info',
     type: 'string',
@@ -358,15 +308,9 @@
     'Process multiple variants from a comma-separated list'
   )
   .example(
-<<<<<<< HEAD
-    'variant-linker --vcf-input input.vcf --output VCF --save output.vcf',
-    'Annotate a VCF file and save the output'
-  )
-=======
       'variant-linker --vcf-input input.vcf --output VCF --save output.vcf',
       'Annotate a VCF file and save the output'
    )
->>>>>>> 2446ac0b
   .epilogue('For more information, see https://github.com/berntpopp/variant-linker')
   .help()
   .alias('help', 'h')
@@ -376,13 +320,7 @@
   .check((argv) => {
     // Show help if no parameters provided and not called with specific flags like --version or --help
     const helpOrVersionFlags = ['h', 'help', 'V', 'version', 'sv', 'semver'];
-<<<<<<< HEAD
-    const hasOtherFlags = Object.keys(argv).some(
-      (key) => !helpOrVersionFlags.includes(key) && key !== '_' && key !== '$0'
-    );
-=======
     const hasOtherFlags = Object.keys(argv).some(key => !helpOrVersionFlags.includes(key) && key !== '_' && key !== '$0');
->>>>>>> 2446ac0b
 
     if (process.argv.length <= 2 && !hasOtherFlags) {
       yargs.showHelp();
@@ -397,28 +335,6 @@
 
 // Exit early if help or version was requested and handled by yargs
 if (argv.help || argv.version || argv.semver) {
-<<<<<<< HEAD
-  // yargs handles showing help/version, semver is handled below
-  if (argv.semver) {
-    const { getVersionDetails } = require('./version');
-    const details = getVersionDetails();
-    console.log('Semantic Version Details:');
-    console.log(`Version: ${details.version}`);
-    console.log(`Major: ${details.major}`);
-    console.log(`Minor: ${details.minor}`);
-    console.log(`Patch: ${details.patch}`);
-    if (details.prerelease.length > 0) console.log(`Prerelease: ${details.prerelease.join('.')}`);
-    if (details.build.length > 0) console.log(`Build Metadata: ${details.build.join('.')}`);
-  }
-  return; // Exit cleanly
-}
-
-let configParams = {}; // Initialize to empty object
-try {
-  if (argv.config) {
-    // Only read if config path is provided
-    configParams = readConfigFile(argv.config);
-=======
     // yargs handles showing help/version, semver is handled below
     if (argv.semver) {
       const { getVersionDetails } = require('./version');
@@ -439,7 +355,6 @@
 try {
   if (argv.config) { // Only read if config path is provided
      configParams = readConfigFile(argv.config);
->>>>>>> 2446ac0b
   }
 } catch (error) {
   handleError(error);
@@ -457,12 +372,7 @@
 }
 
 // Enable debugging *after* validation and merging
-<<<<<<< HEAD
-if (mergedParams.debug > 0) {
-  // Check if debug count is > 0
-=======
 if (mergedParams.debug > 0) { // Check if debug count is > 0
->>>>>>> 2446ac0b
   enableDebugging(mergedParams.debug, mergedParams.log_file); // Use mergedParams.log_file
 }
 
@@ -470,32 +380,17 @@
 mergedParams.assembly = mergedParams.assembly || 'hg38';
 if (!process.env.ENSEMBL_BASE_URL) {
   process.env.ENSEMBL_BASE_URL = getBaseUrl(mergedParams.assembly);
-<<<<<<< HEAD
-  debug(
-    `Set ENSEMBL_BASE_URL based on assembly '${mergedParams.assembly}': ${process.env.ENSEMBL_BASE_URL}`
-  );
-} else {
-  debug(`Using existing ENSEMBL_BASE_URL from environment: ${process.env.ENSEMBL_BASE_URL}`);
-}
-
-=======
   debug(`Set ENSEMBL_BASE_URL based on assembly '${mergedParams.assembly}': ${process.env.ENSEMBL_BASE_URL}`);
 } else {
     debug(`Using existing ENSEMBL_BASE_URL from environment: ${process.env.ENSEMBL_BASE_URL}`);
 }
 
 
->>>>>>> 2446ac0b
 /**
  * Main async function for analysis.
  * @returns {Promise<void>} Resolves when processing is complete
  */
-<<<<<<< HEAD
-async function runAnalysis() {
-  // Renamed to avoid conflict with module name
-=======
 async function runAnalysis() { // Renamed to avoid conflict with module name
->>>>>>> 2446ac0b
   try {
     debug('Starting variant analysis process');
 
@@ -511,15 +406,9 @@
     });
     // Log detailed options for debugging *after* parsing
     debugDetailed(
-<<<<<<< HEAD
-      `Parsed options -> recoderOptions: ${JSON.stringify(recoderOptions)},` +
-        ` vepOptions: ${JSON.stringify(vepOptions)}`
-    );
-=======
         `Parsed options -> recoderOptions: ${JSON.stringify(recoderOptions)},` +
         ` vepOptions: ${JSON.stringify(vepOptions)}`
       );
->>>>>>> 2446ac0b
 
     // Collect variants from all possible sources
     let variants = [];
@@ -605,13 +494,7 @@
             `Warning: Invalid sample map format, expected 3 comma-separated IDs, ` +
               `got ${sampleIds.length}. Ignoring --sample-map.`
           );
-<<<<<<< HEAD
-          console.error(
-            'Warning: Invalid sample map format. Expected: Index,Mother,Father. Ignoring.'
-          );
-=======
           console.error('Warning: Invalid sample map format. Expected: Index,Mother,Father. Ignoring.');
->>>>>>> 2446ac0b
           sampleMap = null; // Reset to null if invalid
         }
       } catch (error) {
@@ -633,10 +516,7 @@
       debug('Inheritance pattern calculation is enabled.');
     }
 
-<<<<<<< HEAD
-=======
-
->>>>>>> 2446ac0b
+
     // Prepare analysis parameters - *** THE FIX IS HERE ***
     const analysisParams = {
       // Source of variants determined above
@@ -692,21 +572,12 @@
         ? result
         : JSON.stringify(result, null, 2);
       try {
-<<<<<<< HEAD
-        fs.writeFileSync(savePath, outputContent);
-        console.log(`Results saved to ${savePath}`);
-      } catch (writeError) {
-        console.error(`Error saving results to ${savePath}: ${writeError.message}`);
-        // Optionally, print to console as fallback?
-        // console.log(outputContent);
-=======
           fs.writeFileSync(savePath, outputContent);
           console.log(`Results saved to ${savePath}`);
       } catch (writeError) {
           console.error(`Error saving results to ${savePath}: ${writeError.message}`);
           // Optionally, print to console as fallback?
           // console.log(outputContent);
->>>>>>> 2446ac0b
       }
     } else {
       // For CSV/TSV/VCF formats, result is already a formatted string
@@ -726,15 +597,8 @@
 }
 
 // Execute the main analysis function
-<<<<<<< HEAD
-runAnalysis().catch((err) => {
-  // handleError already prints details, just ensure process exits with error code
-  // if the enhanced error was thrown
-  process.exitCode = err.statusCode || 1;
-=======
 runAnalysis().catch(err => {
     // handleError already prints details, just ensure process exits with error code
     // if the enhanced error was thrown
     process.exitCode = err.statusCode || 1;
->>>>>>> 2446ac0b
 });