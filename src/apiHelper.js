--- conflicted
+++ resolved
@@ -29,22 +29,6 @@
  * @returns {string} - A string representation, possibly truncated.
  */
 function formatRequestBodyForLog(body) {
-<<<<<<< HEAD
-  if (!body) {
-    return 'None';
-  }
-  try {
-    const bodyString = JSON.stringify(body);
-    if (bodyString.length > MAX_BODY_LOG_LENGTH) {
-      return `${bodyString.substring(0, MAX_BODY_LOG_LENGTH)}... (truncated)`;
-    }
-    return bodyString;
-  } catch (e) {
-    return '[Error formatting request body for log]';
-  }
-}
-
-=======
     if (!body) {
         return 'None';
     }
@@ -60,7 +44,6 @@
 }
 
 
->>>>>>> 2446ac0b
 /**
  * Fetch data from an API endpoint using axios with optional caching.
  * Implements exponential backoff retry for transient errors (5xx status codes, network errors).
@@ -92,11 +75,7 @@
     // Don't log the full URL here yet, log it inside the loop for retries
 
     if (cacheEnabled) {
-<<<<<<< HEAD
-      //   const cached = cache.getCache(url); // <-- Change this call
-=======
     //   const cached = cache.getCache(url); // <-- Change this call
->>>>>>> 2446ac0b
       const cached = getCache(url); // <-- Use imported function directly
       if (cached) {
         debugDetailed(`Returning cached result for: ${url}`);
@@ -116,41 +95,6 @@
         const retryAfterHeader = lastError?.response?.headers?.['retry-after'];
 
         if (lastError?.response?.status === 429 && retryAfterHeader) {
-<<<<<<< HEAD
-          const retryAfterSeconds = parseInt(retryAfterHeader, 10);
-          if (!isNaN(retryAfterSeconds)) {
-            const retryAfterMs = retryAfterSeconds * 1000;
-            // Use the larger of the calculated delay or the header value, add jitter
-            retryDelayMs = Math.max(retryDelayMs, retryAfterMs) + Math.random() * 100;
-            debugDetailed(
-              `Rate limited (429). Using Retry-After header: ${retryAfterSeconds}s. ` +
-                `Effective delay: ${retryDelayMs.toFixed(0)}ms`
-            );
-          } else {
-            // Handle date format for Retry-After (less common)
-            try {
-              const retryDate = new Date(retryAfterHeader).getTime();
-              const now = Date.now();
-              if (retryDate > now) {
-                const retryAfterMs = retryDate - now;
-                retryDelayMs = Math.max(retryDelayMs, retryAfterMs) + Math.random() * 100;
-                debugDetailed(
-                  `Rate limited (429). Using Retry-After header (date). ` +
-                    `Effective delay: ${retryDelayMs.toFixed(0)}ms`
-                );
-              }
-            } catch (dateParseError) {
-              debugDetailed(
-                `Could not parse Retry-After date: ${retryAfterHeader}. Using standard backoff.`
-              );
-            }
-          }
-        }
-
-        debugDetailed(
-          `Retry attempt ${attempt}/${MAX_RETRIES} after ${retryDelayMs.toFixed(0)}ms delay`
-        );
-=======
             const retryAfterSeconds = parseInt(retryAfterHeader, 10);
             if (!isNaN(retryAfterSeconds)) {
                 const retryAfterMs = retryAfterSeconds * 1000;
@@ -176,22 +120,10 @@
         }
 
         debugDetailed(`Retry attempt ${attempt}/${MAX_RETRIES} after ${retryDelayMs.toFixed(0)}ms delay`);
->>>>>>> 2446ac0b
         await new Promise((resolve) => setTimeout(resolve, retryDelayMs));
       }
 
       // --- Enhanced Debug Logging for Request Details ---
-<<<<<<< HEAD
-      const requestHeaders = { 'Content-Type': 'application/json', Accept: 'application/json' }; // Added Accept header
-      debugDetailed(
-        `Attempt ${attempt + 1}/${MAX_RETRIES + 1}: Sending API Request...` +
-          `\n  Method: ${method.toUpperCase()}` +
-          `\n  URL: ${url}` +
-          `\n  Headers: ${JSON.stringify(requestHeaders)}` +
-          (method.toUpperCase() === 'POST'
-            ? `\n  Body: ${formatRequestBodyForLog(requestBody)}`
-            : '')
-=======
       const requestHeaders = { 'Content-Type': 'application/json', 'Accept': 'application/json' }; // Added Accept header
       debugDetailed(
           `Attempt ${attempt + 1}/${MAX_RETRIES + 1}: Sending API Request...` +
@@ -199,7 +131,6 @@
           `\n  URL: ${url}` +
           `\n  Headers: ${JSON.stringify(requestHeaders)}` +
           (method.toUpperCase() === 'POST' ? `\n  Body: ${formatRequestBodyForLog(requestBody)}` : '')
->>>>>>> 2446ac0b
       );
       // --- End Enhanced Debug Logging ---
 
@@ -214,29 +145,18 @@
         // If we get here, the request succeeded
         debugDetailed(
           `Attempt ${attempt + 1} Succeeded (Status: ${response.status}). ` +
-<<<<<<< HEAD
-            `Response data length: ${JSON.stringify(response.data)?.length || 0}`
-=======
           `Response data length: ${JSON.stringify(response.data)?.length || 0}`
->>>>>>> 2446ac0b
         );
         // Optionally log truncated response data for detailed debugging:
         // debugDetailed(`Response Data (Truncated): ${formatRequestBodyForLog(response.data)}`);
 
         if (cacheEnabled) {
-<<<<<<< HEAD
-          //   cache.setCache(url, response.data); // <-- Change this call
-=======
         //   cache.setCache(url, response.data); // <-- Change this call
->>>>>>> 2446ac0b
           setCache(url, response.data); // <-- Use imported function directly
         }
 
         return response.data;
-<<<<<<< HEAD
-=======
-
->>>>>>> 2446ac0b
+
       } catch (error) {
         lastError = error; // Store the error for potential Retry-After parsing
         const statusCode = error.response?.status;
@@ -258,36 +178,16 @@
         // Non-retryable error or max retries reached
         // Log more context about the failed request
         debugAll(
-<<<<<<< HEAD
-          `Failed request details:` +
-            `\n  Method: ${method.toUpperCase()}` +
-            `\n  URL: ${url}` +
-            (method.toUpperCase() === 'POST'
-              ? `\n  Body (Truncated): ${formatRequestBodyForLog(requestBody)}`
-              : '')
-=======
           `Failed request details:`+
           `\n  Method: ${method.toUpperCase()}` +
           `\n  URL: ${url}` +
           (method.toUpperCase() === 'POST' ? `\n  Body (Truncated): ${formatRequestBodyForLog(requestBody)}` : '')
->>>>>>> 2446ac0b
         );
         debugAll(
           `Exhausted all ${attempt + 1} attempts or non-retryable error for URL: ${url}. ` +
             `Last error (${statusCode || error.code}): ${error.message}`
         );
         if (error.response) {
-<<<<<<< HEAD
-          // Log truncated response data on error
-          debugAll(
-            `Error Response Data (Truncated): ${formatRequestBodyForLog(error.response.data)}`
-          );
-          debugAll(`Error Response Headers: ${JSON.stringify(error.response.headers)}`);
-        } else if (error.request) {
-          debugAll('Error: No response received from server.');
-        } else {
-          debugAll(`Error Details: ${error.message}`);
-=======
              // Log truncated response data on error
              debugAll(`Error Response Data (Truncated): ${formatRequestBodyForLog(error.response.data)}`);
              debugAll(`Error Response Headers: ${JSON.stringify(error.response.headers)}`);
@@ -295,25 +195,16 @@
              debugAll('Error: No response received from server.');
         } else {
              debugAll(`Error Details: ${error.message}`);
->>>>>>> 2446ac0b
         }
         throw error; // Throw the last encountered error
       }
     } // End of retry loop
-<<<<<<< HEAD
 
     // This point should technically not be reached due to throw/return within the loop
     // Throw the last error if the loop finishes unexpectedly (e.g., MAX_RETRIES is -1)
     debugAll(`Exiting fetchApi loop unexpectedly for ${url}. Throwing last error.`);
     throw lastError;
-=======
-
-    // This point should technically not be reached due to throw/return within the loop
-    // Throw the last error if the loop finishes unexpectedly (e.g., MAX_RETRIES is -1)
-    debugAll(`Exiting fetchApi loop unexpectedly for ${url}. Throwing last error.`);
-    throw lastError;
-
->>>>>>> 2446ac0b
+
   } catch (error) {
     // Catch any synchronous errors from initial setup (URL building, etc.)
     debugAll(`Error in fetchApi setup or final throw: ${error.message}`);
